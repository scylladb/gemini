--- conflicted
+++ resolved
@@ -16,13 +16,8 @@
 	go.uber.org/multierr v1.11.0
 	go.uber.org/zap v1.27.0
 	golang.org/x/exp v0.0.0-20241108190413-2d47ceb2692f
-<<<<<<< HEAD
-	golang.org/x/net v0.31.0
+	golang.org/x/net v0.32.0
 	golang.org/x/sync v0.10.0
-=======
-	golang.org/x/net v0.32.0
-	golang.org/x/sync v0.9.0
->>>>>>> 87fb1425
 	gonum.org/v1/gonum v0.15.1
 	gopkg.in/inf.v0 v0.9.1
 )
