--- conflicted
+++ resolved
@@ -203,11 +203,7 @@
 	jsonSchema, _ := json.MarshalIndent(schema, "", "    ")
 	fmt.Printf("Schema: %v\n", string(jsonSchema))
 
-<<<<<<< HEAD
-	testCluster, oracleCluster := createClusters(cons, logger)
-=======
-	testCluster, oracleCluster := createClusters(cons, testHostSelectionPolicy, oracleHostSelectionPolicy)
->>>>>>> b5960e72
+	testCluster, oracleCluster := createClusters(cons, testHostSelectionPolicy, oracleHostSelectionPolicy, logger)
 	storeConfig := store.Config{
 		MaxRetriesMutate:      maxRetriesMutate,
 		MaxRetriesMutateSleep: maxRetriesMutateSleep,
@@ -393,11 +389,7 @@
 	return logger
 }
 
-<<<<<<< HEAD
-func createClusters(consistency gocql.Consistency, logger *zap.Logger) (*gocql.ClusterConfig, *gocql.ClusterConfig) {
-=======
-func createClusters(consistency gocql.Consistency, testHostSelectionPolicy gocql.HostSelectionPolicy, oracleHostSelectionPolicy gocql.HostSelectionPolicy) (*gocql.ClusterConfig, *gocql.ClusterConfig) {
->>>>>>> b5960e72
+func createClusters(consistency gocql.Consistency, testHostSelectionPolicy gocql.HostSelectionPolicy, oracleHostSelectionPolicy gocql.HostSelectionPolicy, logger *zap.Logger) (*gocql.ClusterConfig, *gocql.ClusterConfig) {
 	retryPolicy := &gocql.ExponentialBackoffRetryPolicy{
 		Min:        time.Second,
 		Max:        10 * time.Second,
@@ -407,15 +399,12 @@
 	testCluster.Timeout = 5 * time.Second
 	testCluster.RetryPolicy = retryPolicy
 	testCluster.Consistency = consistency
-<<<<<<< HEAD
+	testCluster.PoolConfig.HostSelectionPolicy = testHostSelectionPolicy
 	testAuthenticator, testAuthErr := auth.BuildAuthenticator(testClusterUsername, testClusterPassword)
 	if testAuthErr != nil {
 		logger.Warn("%s for test cluster", zap.Error(testAuthErr))
 	}
 	testCluster.Authenticator = testAuthenticator
-=======
-	testCluster.PoolConfig.HostSelectionPolicy = testHostSelectionPolicy
->>>>>>> b5960e72
 	if len(oracleClusterHost) == 0 {
 		return testCluster, nil
 	}
@@ -423,15 +412,12 @@
 	oracleCluster.Timeout = 5 * time.Second
 	oracleCluster.RetryPolicy = retryPolicy
 	oracleCluster.Consistency = consistency
-<<<<<<< HEAD
+	oracleCluster.PoolConfig.HostSelectionPolicy = oracleHostSelectionPolicy
 	oracleAuthenticator, oracleAuthErr := auth.BuildAuthenticator(oracleClusterUsername, oracleClusterPassword)
 	if oracleAuthErr != nil {
 		logger.Warn("%s for oracle cluster", zap.Error(oracleAuthErr))
 	}
 	oracleCluster.Authenticator = oracleAuthenticator
-=======
-	oracleCluster.PoolConfig.HostSelectionPolicy = oracleHostSelectionPolicy
->>>>>>> b5960e72
 	return testCluster, oracleCluster
 }
 
